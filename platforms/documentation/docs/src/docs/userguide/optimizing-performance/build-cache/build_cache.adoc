// Copyright (C) 2023 Gradle, Inc.
//
// Licensed under the Creative Commons Attribution-Noncommercial-ShareAlike 4.0 International License.;
// you may not use this file except in compliance with the License.
// You may obtain a copy of the License at
//
//      https://creativecommons.org/licenses/by-nc-sa/4.0/
//
// Unless required by applicable law or agreed to in writing, software
// distributed under the License is distributed on an "AS IS" BASIS,
// WITHOUT WARRANTIES OR CONDITIONS OF ANY KIND, either express or implied.
// See the License for the specific language governing permissions and
// limitations under the License.

[[build_cache]]
= Build Cache

++++
<div class="badge-wrapper">
    <a class="badge" href="https://dpeuniversity.gradle.com/app/courses/ec69d0b8-9171-4969-ac3e-82dea16f87b0/" target="_blank">
        <span class="badge-type button--blue">LEARN</span>
        <span class="badge-text">Incremental Builds and Build Caching with Gradle&nbsp;&nbsp;&nbsp;&gt;</span>
    </a>
</div>
++++

[[sec:build_cache_intro]]
== Overview

The Gradle _build cache_ is a cache mechanism that aims to save time by reusing outputs produced by other builds.
The build cache works by storing (locally or remotely) build outputs and allowing builds to fetch these outputs from the cache when it is determined that inputs have not changed, avoiding the expensive work of regenerating them.

A first feature using the build cache is _task output caching_.
Essentially, task output caching leverages the same intelligence as <<incremental_build#incremental_build,up-to-date checks>> that Gradle uses to avoid work when a previous local build has already produced a set of task outputs.
But instead of being limited to the previous build in the same workspace, task output caching allows Gradle to reuse task outputs from any earlier build in any location on the local machine.
When using a shared build cache for task output caching this even works across developer machines and build agents.

Apart from tasks, <<artifact_transforms.adoc#sec:abm_artifact_transforms,artifact transforms>> can also leverage the build cache and re-use their outputs similarly to task output caching.

TIP: For a hands-on approach to learning how to use the build cache, start with reading through the <<build_cache_use_cases.adoc#use_cases_cache,use cases for the build cache>> and the follow up sections.
It covers the different scenarios that caching can improve and has detailed discussions of the different caveats you need to be aware of when enabling caching for a build.

[[sec:build_cache_enable]]
== Enable the Build Cache

By default, the build cache is not enabled. You can enable the build cache in a couple of ways:

Run with `--build-cache` on the command-line::
Gradle will use the build cache for this build only.
Put `org.gradle.caching=true` in your `gradle.properties`::
Gradle will try to reuse outputs from previous builds for all builds, unless explicitly disabled with `--no-build-cache`.

When the build cache is enabled, it will store build outputs in the Gradle User Home.
For configuring this directory or different kinds of build caches see <<#sec:build_cache_configure,Configure the Build Cache>>.

[[sec:task_output_caching]]
== Task Output Caching

Beyond incremental builds described in <<incremental_build#incremental_build,up-to-date checks>>, Gradle can save time by reusing outputs from previous executions of a task by matching inputs to the task.
Task outputs can be reused between builds on one computer or even between builds running on different computers via a build cache.

We have focused on the use case where users have an organization-wide remote build cache that is populated regularly by continuous integration builds.
Developers and other continuous integration agents should load cache entries from the remote build cache.
We expect that developers will not be allowed to populate the remote build cache, and all continuous integration builds populate the build cache after running the `clean` task.

For your build to play well with task output caching it must work well with the <<incremental_build#incremental_build,incremental build>> feature.
For example, when running your build twice in a row all tasks with outputs should be `UP-TO-DATE`.
You cannot expect faster builds or correct builds when enabling task output caching when this prerequisite is not met.

Task output caching is automatically enabled when you enable the build cache, see <<#sec:build_cache_enable,Enable the Build Cache>>.

[[sec:task_output_caching_example]]
=== What does it look like

Let us start with a project using the Java plugin which has a few Java source files. We run the build the first time.

----
> gradle --build-cache compileJava
:compileJava
:processResources
:classes
:jar
:assemble

BUILD SUCCESSFUL
----

We see the directory used by the local build cache in the output. Apart from that the build was the same as without the build cache.
Let's clean and run the build again.

----
> gradle clean
:clean

BUILD SUCCESSFUL
----

----
> gradle --build-cache assemble
:compileJava FROM-CACHE
:processResources
:classes
:jar
:assemble

BUILD SUCCESSFUL
----

Now we see that, instead of executing the `:compileJava` task, the outputs of the task have been loaded from the build cache.
The other tasks have not been loaded from the build cache since they are not cacheable. This is due to
`:classes` and `:assemble` being <<organizing_tasks.adoc#sec:lifecycle_tasks,lifecycle tasks>> and `:processResources`
and `:jar` being Copy-like tasks which are not cacheable since it is generally faster to execute them.

[[sec:task_output_caching_details]]
== Cacheable tasks

Since a task describes all of its inputs and outputs, Gradle can compute a _build cache key_ that uniquely defines the task's outputs based on its inputs.
That build cache key is used to request previous outputs from a build cache or store new outputs in the build cache.
If the previous build outputs have been already stored in the cache by someone else, e.g. your continuous integration server or other developers, you can avoid executing most tasks locally.

The following inputs contribute to the build cache key for a task in the same way that they do for <<incremental_build.adoc#sec:how_does_it_work,up-to-date checks>>:

* The task type and its classpath
* The names of the output properties
* The names and values of properties annotated as described in <<incremental_build.adoc#sec:task_input_output_annotations,the section called "Custom task types">>
* The names and values of properties added by the DSL via link:{javadocPath}/org/gradle/api/tasks/TaskInputs.html[TaskInputs]
* The classpath of the Gradle distribution, buildSrc and plugins
* The content of the build script when it affects execution of the task

Task types need to opt-in to task output caching using the link:{javadocPath}/org/gradle/api/tasks/CacheableTask.html[@CacheableTask] annotation.
Note that link:{javadocPath}/org/gradle/api/tasks/CacheableTask.html[@CacheableTask] is not inherited by subclasses.
Custom task types are _not_ cacheable by default.

[[sec:task_output_caching_cacheable_tasks]]
=== Built-in cacheable tasks

Currently, the following built-in Gradle tasks are cacheable:

* Java toolchain:
    link:{groovyDslPath}/org.gradle.api.tasks.compile.JavaCompile.html[JavaCompile],
    link:{groovyDslPath}/org.gradle.api.tasks.javadoc.Javadoc.html[Javadoc]
* Groovy toolchain:
    link:{groovyDslPath}/org.gradle.api.tasks.compile.GroovyCompile.html[GroovyCompile],
    link:{groovyDslPath}/org.gradle.api.tasks.javadoc.Groovydoc.html[Groovydoc]
* Scala toolchain:
    link:{groovyDslPath}/org.gradle.api.tasks.scala.ScalaCompile.html[ScalaCompile],
    `org.gradle.language.scala.tasks.PlatformScalaCompile` (removed),
    link:{groovyDslPath}/org.gradle.api.tasks.scala.ScalaDoc.html[ScalaDoc]
* Native toolchain:
    link:{javadocPath}/org/gradle/language/cpp/tasks/CppCompile.html[CppCompile],
    link:{javadocPath}/org/gradle/language/c/tasks/CCompile.html[CCompile],
    link:{javadocPath}/org/gradle/language/swift/tasks/SwiftCompile.html[SwiftCompile]
* Testing:
    link:{groovyDslPath}/org.gradle.api.tasks.testing.Test.html[Test]
* Code quality tasks:
    link:{groovyDslPath}/org.gradle.api.plugins.quality.Checkstyle.html[Checkstyle],
    link:{groovyDslPath}/org.gradle.api.plugins.quality.CodeNarc.html[CodeNarc],
    link:{groovyDslPath}/org.gradle.api.plugins.quality.Pmd.html[Pmd]
* JaCoCo:
    link:{groovyDslPath}/org.gradle.testing.jacoco.tasks.JacocoReport.html[JacocoReport]
* Other tasks:
    link:{groovyDslPath}/org.gradle.api.plugins.antlr.AntlrTask.html[AntlrTask],
    link:{javadocPath}/org/gradle/plugin/devel/tasks/ValidatePlugins.html[ValidatePlugins],
    link:{groovyDslPath}/org.gradle.api.tasks.WriteProperties.html[WriteProperties]

All other built-in tasks are currently not cacheable.

Some tasks, like link:{groovyDslPath}/org.gradle.api.tasks.Copy.html[Copy] or link:{groovyDslPath}/org.gradle.api.tasks.bundling.Jar.html[Jar], usually do not make sense to make cacheable because Gradle is only copying files from one location to another.
It also doesn't make sense to make tasks cacheable that do not produce outputs or have no task actions.

[[sec:task_output_caching_cacheable_3rd_party]]
=== Third party plugins

There are third party plugins that work well with the build cache.
The most prominent examples are the https://developer.android.com/studio/releases/gradle-plugin.html[Android plugin 3.1+] and the https://blog.gradle.org/kotlin-build-cache-use[Kotlin plugin 1.2.21+].
For other third party plugins, check their documentation to find out whether they support the build cache.

[[sec:task_output_caching_inputs]]
=== Declaring task inputs and outputs

It is very important that a cacheable task has a complete picture of its inputs and outputs, so that the results from one build can be safely re-used somewhere else.

Missing task inputs can cause incorrect cache hits, where different results are treated as identical because the same cache key is used by both executions.
Missing task outputs can cause build failures if Gradle does not completely capture all outputs for a given task.
Wrongly declared task inputs can lead to cache misses especially when containing volatile data or absolute paths.
(See <<incremental_build.adoc#sec:task_inputs_outputs,the section called "Task inputs and outputs">> on what should be declared as inputs and outputs.)

NOTE: The task path is _not_ an input to the build cache key.
This means that tasks with different task paths can re-use each other's outputs as long as Gradle determines that executing them yields the same result.

In order to ensure that the inputs and outputs are properly declared use integration tests (for example using TestKit) to check that a task produces the same outputs for identical inputs and captures all output files for the task.
We suggest adding tests to ensure that the task inputs are relocatable, i.e. that the task can be loaded from the cache into a different build directory (see link:{javadocPath}/org/gradle/api/tasks/PathSensitive.html[@PathSensitive]).

In order to handle volatile inputs for your tasks consider <<incremental_build.adoc#sec:configure_input_normalization,configuring input normalization>>.

[[sec:task_output_caching_disabled_by_default]]
=== Marking tasks as non-cacheable by default

There are certain tasks that don't benefit from using the build cache.
One example is a task that only moves data around the file system, like a `Copy` task.
You can signify that a task is not to be cached by adding the `@DisableCachingByDefault` annotation to it.
You can also give a human-readable reason for not caching the task by default.
The annotation can be used on its own, or together with `@CacheableTask`.

NOTE: This annotation is only for documenting the reason behind not caching the task by default.
Build logic can override this decision via the runtime API (see below).

== Enable caching of non-cacheable tasks

As we have seen, built-in tasks, or tasks provided by plugins, are cacheable if their class is annotated with the `Cacheable` annotation.
But what if you want to make cacheable a task whose class is not cacheable?
Let's take a concrete example: your build script uses a generic `NpmTask` task to create a JavaScript bundle by delegating to NPM (and running `npm run bundle`).
This process is similar to a complex compilation task, but `NpmTask` is too generic to be cacheable by default: it just takes arguments and runs npm with those arguments.

The inputs and outputs of this task are simple to figure out.
The inputs are the directory containing the JavaScript files, and the NPM configuration files.
The output is the bundle file generated by this task.

=== Using annotations

We create a subclass of the `NpmTask` and use <<incremental_build.adoc#sec:task_input_output_annotations,annotations to declare the inputs and outputs>>.

When possible, it is better to use delegation instead of creating a subclass.
That is the case for the built in `JavaExec`, `Exec`, `Copy` and `Sync` tasks, which have a method on `Project` to do the actual work.

If you're a modern JavaScript developer, you know that bundling can be quite long, and is worth caching.
To achieve that, we need to tell Gradle that it's allowed to cache the output of that task, using the link:{javadocPath}/org/gradle/api/tasks/CacheableTask.html[@CacheableTask] annotation.

This is sufficient to make the task cacheable on your own machine.
However, input files are identified by default by their absolute path.
So if the cache needs to be shared between several developers or machines using different paths, that won't work as expected.
So we also need to set the <<build_cache_concepts.adoc#relocatability,path sensitivity>>.
In this case, the relative path of the input files can be used to identify them.

Note that it is possible to override property annotations from the base class by overriding the getter of the base class and annotating that method.

.Custom cacheable BundleTask
====
include::sample[dir="snippets/buildCache/cacheable-bundle-task/kotlin",files="build.gradle.kts[tags=bundle-task]"]
include::sample[dir="snippets/buildCache/cacheable-bundle-task/groovy",files="build.gradle[tags=bundle-task]"]
====
- (1) Add `@CacheableTask` to enable caching for the task.
- (2) Override the getter of a property of the base class to change the input annotation to `@Internal`.
- (3) (4) Declare the path sensitivity.

=== Using the runtime API

If for some reason you cannot create a new custom task class, it is also possible to make a task cacheable using the <<incremental_build.adoc#sec:task_input_output_runtime_api,runtime API>> to declare the inputs and outputs.

For enabling caching for the task you need to use the link:{javadocPath}/org/gradle/api/tasks/TaskOutputs.html#cacheIf-org.gradle.api.specs.Spec-[TaskOutputs.cacheIf()] method.

The declarations via the runtime API have the same effect as the annotations described above.
Note that you cannot override file inputs and outputs via the runtime API.
Input properties can be overridden by specifying the same property name.

.Make the bundle task cacheable
====
include::sample[dir="snippets/buildCache/cacheable-bundle/kotlin",files="build.gradle.kts[tags=bundle-task]"]
include::sample[dir="snippets/buildCache/cacheable-bundle/groovy",files="build.gradle[tags=bundle-task]"]
====

[[sec:build_cache_configure]]
== Configure the Build Cache

You can configure the build cache by using the link:{groovyDslPath}/org.gradle.api.initialization.Settings.html#org.gradle.api.initialization.Settings:buildCache(org.gradle.api.Action)[Settings.buildCache(org.gradle.api.Action)] block in `settings.gradle`.

Gradle supports a `local` and a `remote` build cache that can be configured separately.
When both build caches are enabled, Gradle tries to load build outputs from the local build cache first, and then tries the remote build cache if no build outputs are found.
If outputs are found in the remote cache, they are also stored in the local cache, so next time they will be found locally.
Gradle stores ("pushes") build outputs in any build cache that is enabled and has link:{javadocPath}/org/gradle/caching/configuration/BuildCache.html#isPush--[BuildCache.isPush()] set to `true`.

By default, the local build cache has push enabled, and the remote build cache has push disabled.

The local build cache is pre-configured to be a link:{groovyDslPath}/org.gradle.caching.local.DirectoryBuildCache.html[DirectoryBuildCache] and enabled by default.
The remote build cache can be configured by specifying the type of build cache to connect to (link:{groovyDslPath}/org.gradle.caching.configuration.BuildCacheConfiguration.html#org.gradle.caching.configuration.BuildCacheConfiguration:remote(java.lang.Class)[BuildCacheConfiguration.remote(java.lang.Class)]).

[[sec:build_cache_configure_local]]
=== Built-in local build cache

The built-in local build cache, link:{groovyDslPath}/org.gradle.caching.local.DirectoryBuildCache.html[DirectoryBuildCache], uses a directory to store build cache artifacts.
By default, this directory resides in the Gradle User Home, but its location is configurable.

For more details on the configuration options refer to the DSL documentation of link:{groovyDslPath}/org.gradle.caching.local.DirectoryBuildCache.html[DirectoryBuildCache].
Here is an example of the configuration.

.Configure the local cache
====
include::sample[dir="snippets/buildCache/configure-built-in-caches/kotlin",files="settings.gradle.kts[tags=configure-directory-build-cache]"]
include::sample[dir="snippets/buildCache/configure-built-in-caches/groovy",files="settings.gradle[tags=configure-directory-build-cache]"]
====

Gradle will periodically clean-up the local cache directory by removing entries that have not been used recently to conserve disk space.
How often Gradle will perform this clean-up and how long entries will be retained is configurable via an init-script as demonstrated
<<<<<<< HEAD
<<directory_layout#dir:gradle_user_home:configure_cache_cleanup,in this section>>.
=======
<<directory_layout.adoc#dir:gradle_user_home:configure_cache_cleanup, in this section>>.
>>>>>>> db9f568b

[[sec:build_cache_configure_remote]]
=== Remote HTTP build cache

link:{groovyDslPath}/org.gradle.caching.http.HttpBuildCache.html[HttpBuildCache] provides the ability read to and write from a remote cache via HTTP.

With the following configuration, the local build cache will be used for storing build outputs while the local and the remote build cache will be used for retrieving build outputs.

.Load from HttpBuildCache
====
include::sample[dir="snippets/buildCache/http-build-cache/kotlin",files="settings.gradle.kts[tags=http-build-cache]"]
include::sample[dir="snippets/buildCache/http-build-cache/groovy",files="settings.gradle[tags=http-build-cache]"]
====

When attempting to load an entry, a `GET` request is made to `\https://example.com:8123/cache/«cache-key»`.
The response must have a `2xx` status and the cache entry as the body, or a `404 Not Found` status if the entry does not exist.

When attempting to store an entry, a `PUT` request is made to `\https://example.com:8123/cache/«cache-key»`.
Any `2xx` response status is interpreted as success.
A `413 Payload Too Large` response may be returned to indicate that the payload is larger than the server will accept, which will not be treated as an error.

==== Specifying access credentials

https://en.wikipedia.org/wiki/Basic_access_authentication[HTTP Basic Authentication] is supported, with credentials being sent preemptively.

.Specifying access credentials
====
include::sample[dir="snippets/buildCache/configure-built-in-caches/kotlin",files="settings.gradle.kts[tags=configure-http-build-cache]"]
include::sample[dir="snippets/buildCache/configure-built-in-caches/groovy",files="settings.gradle[tags=configure-http-build-cache]"]
====

[[sec:build_cache_redirects]]
==== Redirects

`3xx` redirecting responses will be followed automatically.

Servers must take care when redirecting `PUT` requests as only `307` and `308` redirect responses will be followed with a `PUT` request.
All other redirect responses will be followed with a `GET` request, as per https://datatracker.ietf.org/doc/html/rfc7231#page-54[RFC 7231],
without the entry payload as the body.

[[sec:build_cache_error_handling]]
==== Network error handling

Requests that fail during request transmission, after having established a TCP connection, will be retried automatically.

This prevents temporary problems, such as connection drops, read or write timeouts, and low level network failures such as a connection resets, causing cache operations to fail and disabling the remote cache for the remainder of the build.

Requests will be retried up to 3 times.
If the problem persists, the cache operation will fail and the remote cache will be disabled for the remainder of the build.

==== Using SSL

By default, use of HTTPS requires the server to present a certificate that is trusted by the build's Java runtime.
If your server's certificate is not trusted, you can:

1. Update the trust store of your Java runtime to allow it to be trusted
2. Change the <<build_environment.adoc#build_environment,build environment>> to use an alternative trust store for the build runtime
3. Disable the requirement for a trusted certificate

The trust requirement can be disabled by setting link:{groovyDslPath}/org.gradle.caching.http.HttpBuildCache.html#org.gradle.caching.http.HttpBuildCache:allowUntrustedServer[HttpBuildCache.isAllowUntrustedServer()] to `true`.
Enabling this option is a security risk, as it allows any cache server to impersonate the intended server.
It should only be used as a temporary measure or in very tightly controlled network environments.

.Allow untrusted cache server
====
include::sample[dir="snippets/buildCache/http-build-cache/kotlin",files="settings.gradle.kts[tags=allow-untrusted-server]"]
include::sample[dir="snippets/buildCache/http-build-cache/groovy",files="settings.gradle[tags=allow-untrusted-server]"]
====

[[sec:build_cache_expect_continue]]
==== HTTP expect-continue

Use of https://www.w3.org/Protocols/rfc2616/rfc2616-sec8.html#sec8.2.3[HTTP Expect-Continue] can be enabled.
This causes upload requests to happen in two parts: first a check whether a body would be accepted, then transmission of the body if the server indicates it will accept it.

This is useful when uploading to cache servers that routinely redirect or reject upload requests,
as it avoids uploading the cache entry just to have it rejected (e.g. the cache entry is larger than the cache will allow) or redirected.
This additional check incurs extra latency when the server accepts the request, but reduces latency when the request is rejected or redirected.

Not all HTTP servers and proxies reliably implement Expect-Continue.
Be sure to check that your cache server does support it before enabling.

To enable, set link:{groovyDslPath}/org.gradle.caching.http.HttpBuildCache.html#org.gradle.caching.http.HttpBuildCache:useExpectContinue[HttpBuildCache.isUseExpectContinue()] to `true`.

.Use Expect-Continue
====
include::sample[dir="snippets/buildCache/http-build-cache/kotlin",files="settings.gradle.kts[tags=use-expect-continue]"]
include::sample[dir="snippets/buildCache/http-build-cache/groovy",files="settings.gradle[tags=use-expect-continue]"]
====

[[sec:build_cache_configure_use_cases]]
=== Configuration use cases

The recommended use case for the remote build cache is that your continuous integration server populates it from clean builds while developers only load from it.
The configuration would then look as follows.

.Recommended setup for CI push use case
====
include::sample[dir="snippets/buildCache/developer-ci-setup/kotlin",files="settings.gradle.kts[tags=developer-ci-setup]"]
include::sample[dir="snippets/buildCache/developer-ci-setup/groovy",files="settings.gradle[tags=developer-ci-setup]"]
====

It is also possible to configure the build cache from an <<init_scripts.adoc#sec:using_an_init_script,init script>>, which can be used from the command line, added to your Gradle User Home or be a part of your custom Gradle distribution.

.Init script to configure the build cache
====
include::sample[dir="snippets/buildCache/configure-by-init-script/kotlin",files="init.gradle.kts[]"]
include::sample[dir="snippets/buildCache/configure-by-init-script/groovy",files="init.gradle[]"]
====

[[sec:build_cache_composite]]
=== Build cache, composite builds and `buildSrc`

Gradle's <<composite_builds.adoc#composite_builds,composite build feature>> allows including other complete Gradle builds into another.
Such included builds will inherit the build cache configuration from the top level build, regardless of whether the included builds define build cache configuration themselves or not.

The build cache configuration present for any included build is effectively ignored, in favour of the top level build's configuration.
This also applies to any `buildSrc` projects of any included builds.

The <<sharing_build_logic_between_subprojects.adoc#sec:using_buildsrc,`buildSrc` directory>> is treated as an <<composite_builds.adoc#composite_build_intro,included build>>, and as such it inherits the build cache configuration from the top-level build.

NOTE: This configuration precedence does not apply to <<composite_builds.adoc#included_plugin_builds,plugin builds>> included through `pluginManagement` as these are loaded _before_ the cache configuration itself.

[[sec:build_cache_setup_http_backend]]
== How to set up an HTTP build cache backend

Gradle provides a Docker image for a link:https://hub.docker.com/r/gradle/build-cache-node/[build cache node], which can connect with Develocity for centralized management.
The cache node can also be used without a Develocity installation with restricted functionality.

[[sec:build_cache_implement]]
== Implement your own Build Cache

Using a different build cache backend to store build outputs (which is not covered by the built-in support for connecting to an HTTP backend) requires implementing
your own logic for connecting to your custom build cache backend.
To this end, custom build cache types can be registered via link:{javadocPath}/org/gradle/caching/configuration/BuildCacheConfiguration.html#registerBuildCacheService-java.lang.Class-java.lang.Class-[BuildCacheConfiguration.registerBuildCacheService(java.lang.Class, java.lang.Class)].

link:https://gradle.com/gradle-enterprise-solutions/build-cache/[Develocity] includes a high-performance, easy to install and operate, shared build cache backend.<|MERGE_RESOLUTION|>--- conflicted
+++ resolved
@@ -291,11 +291,7 @@
 
 Gradle will periodically clean-up the local cache directory by removing entries that have not been used recently to conserve disk space.
 How often Gradle will perform this clean-up and how long entries will be retained is configurable via an init-script as demonstrated
-<<<<<<< HEAD
-<<directory_layout#dir:gradle_user_home:configure_cache_cleanup,in this section>>.
-=======
 <<directory_layout.adoc#dir:gradle_user_home:configure_cache_cleanup, in this section>>.
->>>>>>> db9f568b
 
 [[sec:build_cache_configure_remote]]
 === Remote HTTP build cache
