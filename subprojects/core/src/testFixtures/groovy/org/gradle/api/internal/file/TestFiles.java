/*
 * Copyright 2012 the original author or authors.
 *
 * Licensed under the Apache License, Version 2.0 (the "License");
 * you may not use this file except in compliance with the License.
 * You may obtain a copy of the License at
 *
 *      http://www.apache.org/licenses/LICENSE-2.0
 *
 * Unless required by applicable law or agreed to in writing, software
 * distributed under the License is distributed on an "AS IS" BASIS,
 * WITHOUT WARRANTIES OR CONDITIONS OF ANY KIND, either express or implied.
 * See the License for the specific language governing permissions and
 * limitations under the License.
 */
package org.gradle.api.internal.file;

import org.gradle.api.internal.cache.StringInterner;
import org.gradle.api.internal.file.collections.DefaultDirectoryFileTreeFactory;
import org.gradle.api.internal.file.collections.DirectoryFileTreeFactory;
import org.gradle.api.tasks.util.PatternSet;
import org.gradle.api.tasks.util.internal.PatternSets;
import org.gradle.internal.Factory;
import org.gradle.internal.concurrent.DefaultExecutorFactory;
import org.gradle.internal.file.Deleter;
import org.gradle.internal.file.PathToFileResolver;
import org.gradle.internal.file.impl.DefaultDeleter;
import org.gradle.internal.fingerprint.impl.DefaultFileCollectionSnapshotter;
import org.gradle.internal.hash.DefaultFileHasher;
import org.gradle.internal.hash.DefaultStreamHasher;
import org.gradle.internal.nativeintegration.filesystem.FileSystem;
import org.gradle.internal.resource.DefaultTextResourceLoader;
import org.gradle.internal.resource.TextResourceLoader;
import org.gradle.internal.resource.local.FileResourceConnector;
import org.gradle.internal.resource.local.FileResourceRepository;
import org.gradle.internal.snapshot.FileSystemMirror;
import org.gradle.internal.snapshot.impl.DefaultFileSystemMirror;
import org.gradle.internal.snapshot.impl.DefaultFileSystemSnapshotter;
import org.gradle.internal.time.Time;
import org.gradle.process.internal.DefaultExecActionFactory;
import org.gradle.process.internal.ExecActionFactory;
import org.gradle.process.internal.ExecFactory;
import org.gradle.process.internal.ExecHandleFactory;
import org.gradle.process.internal.JavaExecHandleFactory;
import org.gradle.testfixtures.internal.NativeServicesTestFixture;
import org.gradle.util.TestUtil;

import javax.annotation.Nullable;
import java.io.File;

public class TestFiles {
    private static final FileSystem FILE_SYSTEM = NativeServicesTestFixture.getInstance().get(FileSystem.class);
    private static final DefaultFileLookup FILE_LOOKUP = new DefaultFileLookup(PatternSets.getNonCachingPatternSetFactory());
    private static final DefaultExecActionFactory EXEC_FACTORY = DefaultExecActionFactory.of(resolver(), fileCollectionFactory(), new DefaultExecutorFactory());

    public static FileLookup fileLookup() {
        return FILE_LOOKUP;
    }

    public static FileSystem fileSystem() {
        return FILE_SYSTEM;
    }

    public static FileResourceRepository fileRepository() {
        return new FileResourceConnector(FILE_SYSTEM);
    }

    /**
     * Returns a resolver with no base directory.
     */
    public static FileResolver resolver() {
        return FILE_LOOKUP.getFileResolver();
    }

    /**
     * Returns a resolver with no base directory.
     */
    public static PathToFileResolver pathToFileResolver() {
        return FILE_LOOKUP.getPathToFileResolver();
    }

    /**
     * Returns a resolver with the given base directory.
     */
    public static FileResolver resolver(File baseDir) {
        return FILE_LOOKUP.getFileResolver(baseDir);
    }

    /**
     * Returns a resolver with the given base directory.
     */
    public static PathToFileResolver pathToFileResolver(File baseDir) {
        return FILE_LOOKUP.getPathToFileResolver(baseDir);
    }

    public static DirectoryFileTreeFactory directoryFileTreeFactory() {
        return new DefaultDirectoryFileTreeFactory(getPatternSetFactory(), fileSystem());
    }

    public static Deleter deleter() {
        return new DefaultDeleter(Time.clock()::getCurrentTime, fileSystem()::isSymlink, false);
    }

    public static FileOperations fileOperations(File basedDir) {
        return fileOperations(basedDir, null);
    }

    public static FileOperations fileOperations(File basedDir, @Nullable TemporaryFileProvider temporaryFileProvider) {
<<<<<<< HEAD
        return new DefaultFileOperations(resolver(basedDir), null, temporaryFileProvider, TestUtil.instantiatorFactory().inject(), fileLookup(), directoryFileTreeFactory(), streamHasher(), fileHasher(), textResourceLoaderFactory(), fileCollectionFactory(basedDir), fileSystem(), Time.clock());
=======
        return new DefaultFileOperations(
            resolver(basedDir),
            null,
            temporaryFileProvider,
            TestUtil.instantiatorFactory().inject(),
            fileLookup(),
            directoryFileTreeFactory(),
            streamHasher(),
            fileHasher(),
            textResourceLoader(),
            fileCollectionFactory(basedDir),
            fileSystem(),
            deleter()
        );
>>>>>>> 788b7919
    }

    public static TextResourceLoader textResourceLoaderFactory() {
        return new DefaultTextResourceLoader();
    }

    public static DefaultStreamHasher streamHasher() {
        return new DefaultStreamHasher();
    }

    public static DefaultFileHasher fileHasher() {
        return new DefaultFileHasher(streamHasher());
    }

    public static DefaultFileCollectionSnapshotter fileCollectionSnapshotter() {
        return new DefaultFileCollectionSnapshotter(fileSystemSnapshotter(), fileSystem());
    }

    public static DefaultFileSystemSnapshotter fileSystemSnapshotter() {
        return fileSystemSnapshotter(new DefaultFileSystemMirror(file -> false), new StringInterner());
    }

    public static DefaultFileSystemSnapshotter fileSystemSnapshotter(FileSystemMirror fileSystemMirror, StringInterner stringInterner) {
        return new DefaultFileSystemSnapshotter(
            fileHasher(),
            stringInterner,
            fileSystem(),
            fileSystemMirror
        );
    }

    public static FileCollectionFactory fileCollectionFactory() {
        return new DefaultFileCollectionFactory(pathToFileResolver(), null);
    }

    public static FileCollectionFactory fileCollectionFactory(File baseDir) {
        return new DefaultFileCollectionFactory(pathToFileResolver(baseDir), null);
    }

    public static ExecFactory execFactory() {
        return EXEC_FACTORY;
    }

    public static ExecFactory execFactory(File baseDir) {
        return execFactory().forContext(resolver(baseDir), fileCollectionFactory(baseDir), TestUtil.instantiatorFactory().inject(), TestUtil.objectFactory());
    }

    public static ExecActionFactory execActionFactory() {
        return execFactory();
    }

    public static ExecHandleFactory execHandleFactory() {
        return execFactory();
    }

    public static ExecHandleFactory execHandleFactory(File baseDir) {
        return execFactory(baseDir);
    }

    public static JavaExecHandleFactory javaExecHandleFactory(File baseDir) {
        return execFactory(baseDir);
    }

    public static Factory<PatternSet> getPatternSetFactory() {
        return resolver().getPatternSetFactory();
    }

    public static String systemSpecificAbsolutePath(String path) {
        return new File(path).getAbsolutePath();
    }
}<|MERGE_RESOLUTION|>--- conflicted
+++ resolved
@@ -106,9 +106,6 @@
     }
 
     public static FileOperations fileOperations(File basedDir, @Nullable TemporaryFileProvider temporaryFileProvider) {
-<<<<<<< HEAD
-        return new DefaultFileOperations(resolver(basedDir), null, temporaryFileProvider, TestUtil.instantiatorFactory().inject(), fileLookup(), directoryFileTreeFactory(), streamHasher(), fileHasher(), textResourceLoaderFactory(), fileCollectionFactory(basedDir), fileSystem(), Time.clock());
-=======
         return new DefaultFileOperations(
             resolver(basedDir),
             null,
@@ -118,12 +115,11 @@
             directoryFileTreeFactory(),
             streamHasher(),
             fileHasher(),
-            textResourceLoader(),
+            textResourceLoaderFactory(),
             fileCollectionFactory(basedDir),
             fileSystem(),
             deleter()
         );
->>>>>>> 788b7919
     }
 
     public static TextResourceLoader textResourceLoaderFactory() {
