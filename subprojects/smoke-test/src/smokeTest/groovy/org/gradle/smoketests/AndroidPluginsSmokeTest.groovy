--- conflicted
+++ resolved
@@ -85,11 +85,6 @@
         when: 'first build'
         def result = runner.deprecations(AndroidDeprecations) {
             expectAndroidWorkerExecutionSubmitDeprecationWarning(agpVersion)
-<<<<<<< HEAD
-            expectAllAndroidFileTreeForEmptySourcesDeprecationWarnings(agpVersion)
-=======
-            expectAndroidIncrementalTaskInputsDeprecation(agpVersion)
->>>>>>> 04ca1027
             expectReportDestinationPropertyDeprecation()
         }.build()
 
@@ -106,11 +101,6 @@
 
         when: 'up-to-date build'
         result = runner.deprecations(AndroidDeprecations) {
-<<<<<<< HEAD
-            expectAllAndroidFileTreeForEmptySourcesDeprecationWarnings(agpVersion)
-=======
-            expectAndroidIncrementalTaskInputsDeprecation(agpVersion)
->>>>>>> 04ca1027
             if (!GradleContextualExecuter.isConfigCache()) {
                 expectReportDestinationPropertyDeprecation()
             }
@@ -129,11 +119,6 @@
         abiChange.run()
         result = runner.deprecations(AndroidDeprecations) {
             expectAndroidWorkerExecutionSubmitDeprecationWarning(agpVersion)
-<<<<<<< HEAD
-            expectAllAndroidFileTreeForEmptySourcesDeprecationWarnings(agpVersion)
-=======
-            expectAndroidIncrementalTaskInputsDeprecation(agpVersion)
->>>>>>> 04ca1027
             if (!GradleContextualExecuter.isConfigCache()) {
                 expectReportDestinationPropertyDeprecation()
             }
@@ -152,11 +137,6 @@
         useAgpVersion(agpVersion, this.runner('clean')).build()
         result = runner.deprecations(AndroidDeprecations) {
             expectAndroidWorkerExecutionSubmitDeprecationWarning(agpVersion)
-<<<<<<< HEAD
-            expectAllAndroidFileTreeForEmptySourcesDeprecationWarnings(agpVersion)
-=======
-            expectAndroidIncrementalTaskInputsDeprecation(agpVersion)
->>>>>>> 04ca1027
             if (!GradleContextualExecuter.isConfigCache()) {
                 expectReportDestinationPropertyDeprecation()
             }
