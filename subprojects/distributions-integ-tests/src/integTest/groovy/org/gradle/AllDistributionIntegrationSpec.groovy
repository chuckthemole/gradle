--- conflicted
+++ resolved
@@ -34,11 +34,7 @@
 
     @Override
     int getMaxDistributionSizeBytes() {
-<<<<<<< HEAD
-        return 160 * 1024 * 1024
-=======
         return 161 * 1024 * 1024
->>>>>>> db02cfd2
     }
 
     def allZipContents() {
