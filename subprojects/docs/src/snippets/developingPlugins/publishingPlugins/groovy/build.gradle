// tag::plugins_block[]
plugins {
<<<<<<< HEAD
    id 'com.gradle.plugin-publish' version '1.0.0'
=======
    id 'java-gradle-plugin'                           // <1>
    id 'maven-publish'                                // <2>
    id 'com.gradle.plugin-publish' version '1.0.0-rc-3'   // <3>
>>>>>>> 0286df68
}
// end::plugins_block[]

// tag::global_config[]
group = 'io.github.johndoe' // <1>
version = '1.0'     // <2>

gradlePlugin { // <3>
    website = '<substitute your project website>' // <4>
    vcsUrl = '<uri to project source repository>' // <5>

    // ... // <6>
}
// end::global_config[]

// tag::per_plugin_config[]
gradlePlugin { // <1>
    // ... // <2>

    plugins { // <3>
        greetingsPlugin { // <4>
            id = '<your plugin identifier>' // <5>
            displayName = '<short displayable name for plugin>' // <6>
            description = '<human-readable description of what your plugin is about>' // <7>
            tags = ['tags', 'for', 'your', 'plugins'] // <8>
            implementationClass = '<your plugin class>'
        }
    }
}
// end::per_plugin_config[]

// tag::local_repository[]
publishing {
    repositories {
        maven {
            name = 'localPluginRepository'
            url = '../local-plugin-repository'
        }
    }
}
// end::local_repository[]<|MERGE_RESOLUTION|>--- conflicted
+++ resolved
@@ -1,12 +1,6 @@
 // tag::plugins_block[]
 plugins {
-<<<<<<< HEAD
-    id 'com.gradle.plugin-publish' version '1.0.0'
-=======
-    id 'java-gradle-plugin'                           // <1>
-    id 'maven-publish'                                // <2>
-    id 'com.gradle.plugin-publish' version '1.0.0-rc-3'   // <3>
->>>>>>> 0286df68
+    id 'com.gradle.plugin-publish' version '1.0.0-rc-3'
 }
 // end::plugins_block[]
 
