{
    "acceptedApiChanges": [
        {
            "type": "org.gradle.api.tasks.AbstractExecTask",
            "member": "Method org.gradle.api.tasks.AbstractExecTask.getExecResult()",
            "acceptation": "Removed for Gradle 8.0",
            "changes": [
                "Method has been removed"
            ]
        },
        {
            "type": "org.gradle.api.AntBuilder",
            "member": "Class org.gradle.api.AntBuilder",
            "acceptation": "org.gradle.api.AntBuilder now extends groovy.ant.AntBuilder",
            "changes": [
                "Abstract method has been added in implemented interface"
            ]
        },
        {
            "type": "org.gradle.api.file.SourceDirectorySet",
            "member": "Method org.gradle.api.file.SourceDirectorySet.getOutputDir()",
            "acceptation": "Deprecated method removed",
            "changes": [
                "Method has been removed"
            ]
        },
        {
            "type": "org.gradle.api.file.SourceDirectorySet",
            "member": "Method org.gradle.api.file.SourceDirectorySet.setOutputDir(org.gradle.api.provider.Provider)",
            "acceptation": "Deprecated method removed",
            "changes": [
                "Method has been removed"
            ]
        },
        {
            "type": "org.gradle.api.file.SourceDirectorySet",
            "member": "Method org.gradle.api.file.SourceDirectorySet.setOutputDir(java.io.File)",
            "acceptation": "Deprecated method removed",
            "changes": [
                "Method has been removed"
            ]
        },
<<<<<<< HEAD

        {
            "type": "org.gradle.api.tasks.Upload",
            "member": "Class org.gradle.api.tasks.Upload",
            "acceptation": "Class was previously deprecated and is being removed in Gradle 8.0",
            "changes": [
                "Class is now abstract"
            ]
        },
        {
            "type": "org.gradle.api.tasks.Upload",
            "member": "Method org.gradle.api.tasks.Upload.getConfiguration()",
            "acceptation": "Class to be removed, functionality deleted",
=======
        {
            "type": "org.gradle.api.tasks.testing.AbstractTestTask",
            "member": "Method org.gradle.api.tasks.testing.AbstractTestTask.getBinResultsDir()",
            "acceptation": "Deprecated method removed",
            "changes": [
                "Method has been removed"
            ]
        },
        {
            "type": "org.gradle.api.tasks.testing.AbstractTestTask",
            "member": "Method org.gradle.api.tasks.testing.AbstractTestTask.setBinResultsDir(java.io.File)",
            "acceptation": "Deprecated method removed",
            "changes": [
                "Method has been removed"
            ]
        },
        {
            "type": "org.gradle.api.artifacts.DependencyArtifact",
            "member": "Method org.gradle.api.artifacts.DependencyArtifact.getClassifier()",
            "acceptation": "Method always could return null",
>>>>>>> 18907a89
            "changes": [
                "From non-null returning to null returning breaking change"
            ]
        },
        {
<<<<<<< HEAD
            "type": "org.gradle.api.tasks.Upload",
            "member": "Method org.gradle.api.tasks.Upload.getDescriptorDestination()",
            "acceptation": "Class to be removed, functionality deleted",
=======
            "type": "org.gradle.api.artifacts.DependencyArtifact",
            "member": "Method org.gradle.api.artifacts.DependencyArtifact.getExtension()",
            "acceptation": "Method always could return null",
>>>>>>> 18907a89
            "changes": [
                "From non-null returning to null returning breaking change"
            ]
        },
        {
<<<<<<< HEAD
            "type": "org.gradle.api.tasks.Upload",
            "member": "Method org.gradle.api.tasks.Upload.getPublicationServices()",
            "acceptation": "Class to be removed, functionality deleted",
            "changes": [
                "Method has been removed"
            ]
        },
        {
            "type": "org.gradle.api.tasks.Upload",
            "member": "Method org.gradle.api.tasks.Upload.getRepositories()",
            "acceptation": "Class to be removed, functionality deleted",
=======
            "type": "org.gradle.api.artifacts.DependencyArtifact",
            "member": "Method org.gradle.api.artifacts.DependencyArtifact.getUrl()",
            "acceptation": "Method always could return null",
            "changes": [
                "From non-null returning to null returning breaking change"
            ]
        },
        {
            "type": "org.gradle.api.artifacts.ResolvedArtifact",
            "member": "Method org.gradle.api.artifacts.ResolvedArtifact.getExtension()",
            "acceptation": "Method always could return null",
>>>>>>> 18907a89
            "changes": [
                "From non-null returning to null returning breaking change"
            ]
        },
        {
<<<<<<< HEAD
            "type": "org.gradle.api.tasks.Upload",
            "member": "Method org.gradle.api.tasks.Upload.repositories(groovy.lang.Closure)",
            "acceptation": "Class to be removed, functionality deleted",
=======
            "type": "org.gradle.api.artifacts.ArtifactIdentifier",
            "member": "Method org.gradle.api.artifacts.ArtifactIdentifier.getClassifier()",
            "acceptation": "Method always could return null",
>>>>>>> 18907a89
            "changes": [
                "From non-null returning to null returning breaking change"
            ]
        },
        {
<<<<<<< HEAD
            "type": "org.gradle.api.tasks.Upload",
            "member": "Method org.gradle.api.tasks.Upload.repositories(org.gradle.api.Action)",
            "acceptation": "Class to be removed, functionality deleted",
=======
            "type": "org.gradle.api.artifacts.ArtifactIdentifier",
            "member": "Method org.gradle.api.artifacts.ArtifactIdentifier.getExtension()",
            "acceptation": "Method always could return null",
>>>>>>> 18907a89
            "changes": [
                "From non-null returning to null returning breaking change"
            ]
        }
    ]
}<|MERGE_RESOLUTION|>--- conflicted
+++ resolved
@@ -40,21 +40,6 @@
                 "Method has been removed"
             ]
         },
-<<<<<<< HEAD
-
-        {
-            "type": "org.gradle.api.tasks.Upload",
-            "member": "Class org.gradle.api.tasks.Upload",
-            "acceptation": "Class was previously deprecated and is being removed in Gradle 8.0",
-            "changes": [
-                "Class is now abstract"
-            ]
-        },
-        {
-            "type": "org.gradle.api.tasks.Upload",
-            "member": "Method org.gradle.api.tasks.Upload.getConfiguration()",
-            "acceptation": "Class to be removed, functionality deleted",
-=======
         {
             "type": "org.gradle.api.tasks.testing.AbstractTestTask",
             "member": "Method org.gradle.api.tasks.testing.AbstractTestTask.getBinResultsDir()",
@@ -75,27 +60,75 @@
             "type": "org.gradle.api.artifacts.DependencyArtifact",
             "member": "Method org.gradle.api.artifacts.DependencyArtifact.getClassifier()",
             "acceptation": "Method always could return null",
->>>>>>> 18907a89
             "changes": [
                 "From non-null returning to null returning breaking change"
             ]
         },
         {
-<<<<<<< HEAD
-            "type": "org.gradle.api.tasks.Upload",
-            "member": "Method org.gradle.api.tasks.Upload.getDescriptorDestination()",
-            "acceptation": "Class to be removed, functionality deleted",
-=======
             "type": "org.gradle.api.artifacts.DependencyArtifact",
             "member": "Method org.gradle.api.artifacts.DependencyArtifact.getExtension()",
             "acceptation": "Method always could return null",
->>>>>>> 18907a89
             "changes": [
                 "From non-null returning to null returning breaking change"
             ]
         },
         {
-<<<<<<< HEAD
+            "type": "org.gradle.api.artifacts.DependencyArtifact",
+            "member": "Method org.gradle.api.artifacts.DependencyArtifact.getUrl()",
+            "acceptation": "Method always could return null",
+            "changes": [
+                "From non-null returning to null returning breaking change"
+            ]
+        },
+        {
+            "type": "org.gradle.api.artifacts.ResolvedArtifact",
+            "member": "Method org.gradle.api.artifacts.ResolvedArtifact.getExtension()",
+            "acceptation": "Method always could return null",
+            "changes": [
+                "From non-null returning to null returning breaking change"
+            ]
+        },
+        {
+            "type": "org.gradle.api.artifacts.ArtifactIdentifier",
+            "member": "Method org.gradle.api.artifacts.ArtifactIdentifier.getClassifier()",
+            "acceptation": "Method always could return null",
+            "changes": [
+                "From non-null returning to null returning breaking change"
+            ]
+        },
+        {
+            "type": "org.gradle.api.artifacts.ArtifactIdentifier",
+            "member": "Method org.gradle.api.artifacts.ArtifactIdentifier.getExtension()",
+            "acceptation": "Method always could return null",
+            "changes": [
+                "From non-null returning to null returning breaking change"
+            ]
+        },
+        {
+            "type": "org.gradle.api.tasks.Upload",
+            "member": "Class org.gradle.api.tasks.Upload",
+            "acceptation": "Class was previously deprecated and is being removed in Gradle 8.0",
+            "changes": [
+                "Class is now abstract"
+            ]
+        },
+        {
+            "type": "org.gradle.api.tasks.Upload",
+            "member": "Method org.gradle.api.tasks.Upload.getConfiguration()",
+            "acceptation": "Class to be removed, functionality deleted",
+            "changes": [
+                "From non-null returning to null returning breaking change"
+            ]
+        },
+        {
+            "type": "org.gradle.api.tasks.Upload",
+            "member": "Method org.gradle.api.tasks.Upload.getDescriptorDestination()",
+            "acceptation": "Class to be removed, functionality deleted",
+            "changes": [
+                "From non-null returning to null returning breaking change"
+            ]
+        },
+        {
             "type": "org.gradle.api.tasks.Upload",
             "member": "Method org.gradle.api.tasks.Upload.getPublicationServices()",
             "acceptation": "Class to be removed, functionality deleted",
@@ -107,47 +140,22 @@
             "type": "org.gradle.api.tasks.Upload",
             "member": "Method org.gradle.api.tasks.Upload.getRepositories()",
             "acceptation": "Class to be removed, functionality deleted",
-=======
-            "type": "org.gradle.api.artifacts.DependencyArtifact",
-            "member": "Method org.gradle.api.artifacts.DependencyArtifact.getUrl()",
-            "acceptation": "Method always could return null",
             "changes": [
                 "From non-null returning to null returning breaking change"
             ]
         },
         {
-            "type": "org.gradle.api.artifacts.ResolvedArtifact",
-            "member": "Method org.gradle.api.artifacts.ResolvedArtifact.getExtension()",
-            "acceptation": "Method always could return null",
->>>>>>> 18907a89
+            "type": "org.gradle.api.tasks.Upload",
+            "member": "Method org.gradle.api.tasks.Upload.repositories(groovy.lang.Closure)",
+            "acceptation": "Class to be removed, functionality deleted",
             "changes": [
                 "From non-null returning to null returning breaking change"
             ]
         },
         {
-<<<<<<< HEAD
-            "type": "org.gradle.api.tasks.Upload",
-            "member": "Method org.gradle.api.tasks.Upload.repositories(groovy.lang.Closure)",
-            "acceptation": "Class to be removed, functionality deleted",
-=======
-            "type": "org.gradle.api.artifacts.ArtifactIdentifier",
-            "member": "Method org.gradle.api.artifacts.ArtifactIdentifier.getClassifier()",
-            "acceptation": "Method always could return null",
->>>>>>> 18907a89
-            "changes": [
-                "From non-null returning to null returning breaking change"
-            ]
-        },
-        {
-<<<<<<< HEAD
             "type": "org.gradle.api.tasks.Upload",
             "member": "Method org.gradle.api.tasks.Upload.repositories(org.gradle.api.Action)",
             "acceptation": "Class to be removed, functionality deleted",
-=======
-            "type": "org.gradle.api.artifacts.ArtifactIdentifier",
-            "member": "Method org.gradle.api.artifacts.ArtifactIdentifier.getExtension()",
-            "acceptation": "Method always could return null",
->>>>>>> 18907a89
             "changes": [
                 "From non-null returning to null returning breaking change"
             ]
