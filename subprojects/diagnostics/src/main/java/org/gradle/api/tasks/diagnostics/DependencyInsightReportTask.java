/*
 * Copyright 2016 the original author or authors.
 *
 * Licensed under the Apache License, Version 2.0 (the "License");
 * you may not use this file except in compliance with the License.
 * You may obtain a copy of the License at
 *
 *      http://www.apache.org/licenses/LICENSE-2.0
 *
 * Unless required by applicable law or agreed to in writing, software
 * distributed under the License is distributed on an "AS IS" BASIS,
 * WITHOUT WARRANTIES OR CONDITIONS OF ANY KIND, either express or implied.
 * See the License for the specific language governing permissions and
 * limitations under the License.
 */

package org.gradle.api.tasks.diagnostics;

import com.google.common.base.Strings;
import com.google.common.collect.ImmutableList;
import org.apache.commons.lang.StringUtils;
import org.gradle.api.Action;
import org.gradle.api.DefaultTask;
import org.gradle.api.Incubating;
import org.gradle.api.InvalidUserDataException;
import org.gradle.api.artifacts.Configuration;
import org.gradle.api.artifacts.result.DependencyResult;
import org.gradle.api.artifacts.result.ResolutionResult;
import org.gradle.api.artifacts.result.ResolvedComponentResult;
import org.gradle.api.artifacts.result.ResolvedDependencyResult;
import org.gradle.api.artifacts.result.ResolvedVariantResult;
import org.gradle.api.attributes.Attribute;
import org.gradle.api.attributes.AttributeContainer;
import org.gradle.api.attributes.HasAttributes;
import org.gradle.api.internal.artifacts.configurations.ResolvableDependenciesInternal;
import org.gradle.api.internal.artifacts.ivyservice.ivyresolve.strategy.VersionComparator;
import org.gradle.api.internal.artifacts.ivyservice.ivyresolve.strategy.VersionParser;
import org.gradle.api.internal.artifacts.ivyservice.ivyresolve.strategy.VersionSelectorScheme;
import org.gradle.api.internal.attributes.AttributeContainerInternal;
import org.gradle.api.internal.attributes.AttributesSchemaInternal;
import org.gradle.api.internal.attributes.ImmutableAttributesFactory;
<<<<<<< HEAD
import org.gradle.api.internal.model.NamedObjectInstantiator;
=======
>>>>>>> 6e95f468
import org.gradle.api.provider.Property;
import org.gradle.api.specs.Spec;
import org.gradle.api.tasks.Input;
import org.gradle.api.tasks.Internal;
import org.gradle.api.tasks.Optional;
import org.gradle.api.tasks.TaskAction;
import org.gradle.api.tasks.diagnostics.internal.ConfigurationFinder;
import org.gradle.api.tasks.diagnostics.internal.dependencies.AttributeMatchDetails;
import org.gradle.api.tasks.diagnostics.internal.dependencies.MatchType;
import org.gradle.api.tasks.diagnostics.internal.dsl.DependencyResultSpecNotationConverter;
import org.gradle.api.tasks.diagnostics.internal.graph.DependencyGraphsRenderer;
import org.gradle.api.tasks.diagnostics.internal.graph.NodeRenderer;
import org.gradle.api.tasks.diagnostics.internal.graph.nodes.RenderableDependency;
import org.gradle.api.tasks.diagnostics.internal.graph.nodes.Section;
import org.gradle.api.tasks.diagnostics.internal.insight.DependencyInsightReporter;
import org.gradle.api.tasks.diagnostics.internal.text.StyledTable;
import org.gradle.api.tasks.options.Option;
import org.gradle.initialization.StartParameterBuildOptions;
import org.gradle.internal.component.model.AttributeMatcher;
import org.gradle.internal.graph.GraphRenderer;
import org.gradle.internal.logging.text.StyledTextOutput;
import org.gradle.internal.logging.text.StyledTextOutputFactory;
import org.gradle.internal.snapshot.impl.CoercingStringValueSnapshot;
import org.gradle.internal.typeconversion.NotationParser;
import org.gradle.work.DisableCachingByDefault;

import javax.annotation.Nullable;
import javax.inject.Inject;
import java.util.ArrayList;
import java.util.Collection;
<<<<<<< HEAD
import java.util.LinkedHashMap;
=======
import java.util.HashSet;
>>>>>>> 6e95f468
import java.util.LinkedHashSet;
import java.util.List;
import java.util.Map;
import java.util.Objects;
import java.util.Set;
import java.util.function.Predicate;
import java.util.stream.Collectors;

import static org.gradle.internal.logging.text.StyledTextOutput.Style.AlternativeSuccess;
import static org.gradle.internal.logging.text.StyledTextOutput.Style.Description;
import static org.gradle.internal.logging.text.StyledTextOutput.Style.Failure;
import static org.gradle.internal.logging.text.StyledTextOutput.Style.Header;
import static org.gradle.internal.logging.text.StyledTextOutput.Style.Identifier;
import static org.gradle.internal.logging.text.StyledTextOutput.Style.Info;
import static org.gradle.internal.logging.text.StyledTextOutput.Style.Normal;
import static org.gradle.internal.logging.text.StyledTextOutput.Style.Success;
import static org.gradle.internal.logging.text.StyledTextOutput.Style.UserInput;

/**
 * Generates a report that attempts to answer questions like:
 * <ul>
 * <li>Why is this dependency in the dependency graph?</li>
 * <li>Exactly which dependencies are pulling this dependency into the graph?</li>
 * <li>What is the actual version (i.e. *selected* version) of the dependency that will be used? Is it the same as what was *requested*?</li>
 * <li>Why is the *selected* version of a dependency different to the *requested*?</li>
 * </ul>
 *
 * Use this task to get insight into a particular dependency (or dependencies)
 * and find out what exactly happens during dependency resolution and conflict resolution.
 * If the dependency version was forced or selected by the conflict resolution
 * this information will be available in the report.
 * <p>
 * While the regular dependencies report ({@link DependencyReportTask}) shows the path from the top level dependencies down through the transitive dependencies,
 * the dependency insight report shows the path from a particular dependency to the dependencies that pulled it in.
 * That is, it is an inverted view of the regular dependencies report.
 * <p>
 * The task requires setting the dependency spec and the configuration.
 * For more information on how to configure those please refer to docs for
 * {@link DependencyInsightReportTask#setDependencySpec(Object)} and
 * {@link DependencyInsightReportTask#setConfiguration(String)}.
 * <p>
 * The task can also be configured from the command line.
 * For more information please refer to {@link DependencyInsightReportTask#setDependencySpec(Object)}
 * and {@link DependencyInsightReportTask#setConfiguration(String)}
 */
@DisableCachingByDefault(because = "Produces only non-cacheable console output")
public class DependencyInsightReportTask extends DefaultTask {

<<<<<<< HEAD
    private final NamedObjectInstantiator namedObjectInstantiator;
    private Configuration configuration;
    private Spec<DependencyResult> dependencySpec;
    private boolean showSinglePathToDependency;
    private final Property<Boolean> showingAllVariants = getProject().getObjects().property(Boolean.class);

    @Inject
    public DependencyInsightReportTask(NamedObjectInstantiator namedObjectInstantiator) {
        this.namedObjectInstantiator = namedObjectInstantiator;
=======
    private Spec<DependencyResult> dependencySpec;
    private boolean showSinglePathToDependency;
    private transient Configuration configuration;
    private final Property<ResolvedComponentResult> rootComponentProperty = getProject().getObjects().property(ResolvedComponentResult.class);
    private ResolutionErrorRenderer errorHandler;
    private String configurationName;
    private String configurationDescription;
    private AttributeContainer configurationAttributes;

    /**
     * The root component of the dependency graph to be inspected.
     *
     * @since 7.5
     */
    @Input
    @Optional
    @Incubating
    public Property<ResolvedComponentResult> getRootComponentProperty() {
        Configuration configuration = getConfiguration();
        if (!rootComponentProperty.isPresent() && configuration != null && getDependencySpec() != null) {
            configurationName = configuration.getName();
            configurationDescription = configuration.toString();
            configurationAttributes = configuration.getAttributes();
            ResolvableDependenciesInternal incoming = (ResolvableDependenciesInternal) configuration.getIncoming();
            ResolutionResult result = incoming.getResolutionResult(errorHandler);
            rootComponentProperty.set(result.getRootComponent());
        }
        return rootComponentProperty;
>>>>>>> 6e95f468
    }

    /**
     * Selects the dependency (or dependencies if multiple matches found) to show the report for.
     */
    @Internal
    public Spec<DependencyResult> getDependencySpec() {
        return dependencySpec;
    }

    /**
     * The dependency spec selects the dependency (or dependencies if multiple matches found) to show the report for. The spec receives an instance of {@link DependencyResult} as parameter.
     */
    public void setDependencySpec(Spec<DependencyResult> dependencySpec) {
        this.dependencySpec = dependencySpec;
        this.errorHandler = new ResolutionErrorRenderer(dependencySpec);
    }

    /**
     * Configures the dependency to show the report for.
     * Multiple notation formats are supported: Strings, instances of {@link Spec}
     * and groovy closures. Spec and closure receive {@link DependencyResult} as parameter.
     * Examples of String notation: 'org.slf4j:slf4j-api', 'slf4j-api', or simply: 'slf4j'.
     * The input may potentially match multiple dependencies.
     * See also {@link DependencyInsightReportTask#setDependencySpec(Spec)}
     * <p>
     * This method is exposed to the command line interface. Example usage:
     * <pre>gradle dependencyInsight --dependency slf4j</pre>
     */
    @Option(option = "dependency", description = "Shows the details of given dependency.")
    public void setDependencySpec(Object dependencyInsightNotation) {
        NotationParser<Object, Spec<DependencyResult>> parser = DependencyResultSpecNotationConverter.parser();
        setDependencySpec(parser.parseNotation(dependencyInsightNotation));
    }

    /**
     * Configuration to look the dependency in
     */
    @Internal
    public Configuration getConfiguration() {
        return configuration;
    }

    /**
     * Sets the configuration to look the dependency in.
     */
    public void setConfiguration(Configuration configuration) {
        this.configuration = configuration;
    }

    /**
     * Sets the configuration (via name) to look the dependency in.
     * <p>
     * This method is exposed to the command line interface. Example usage:
     * <pre>gradle dependencyInsight --configuration runtime --dependency slf4j</pre>
     */
    @Option(option = "configuration", description = "Looks for the dependency in given configuration.")
    public void setConfiguration(String configurationName) {
        this.configuration = ConfigurationFinder.find(getProject().getConfigurations(), configurationName);
    }

    /**
     * Tells if the report should only show one path to each dependency.
     *
     * @since 4.9
     */
    @Internal
    public boolean isShowSinglePathToDependency() {
        return showSinglePathToDependency;
    }

    /**
     * Tells if the report should only display a single path to each dependency, which
     * can be useful when the graph is large. This is false by default, meaning that for
     * each dependency, the report will display all paths leading to it.
     *
     * @since 4.9
     */
    @Option(option = "single-path", description = "Show at most one path to each dependency")
    public void setShowSinglePathToDependency(boolean showSinglePathToDependency) {
        this.showSinglePathToDependency = showSinglePathToDependency;
    }

    /**
     * Legacy option name for {@link #setShowSinglePathToDependency(boolean)}. This is not considered API, and should not be used.
     *
     * @since 7.5
     * @deprecated should not be used, call {@link #setShowSinglePathToDependency(boolean)} instead
     */
    @Deprecated
    @Incubating
    @Option(option = "singlepath", description = "Show at most one path to each dependency")
    public void setLegacyShowSinglePathToDependency(boolean showSinglePathToDependency) {
        this.showSinglePathToDependency = showSinglePathToDependency;
    }

    /**
     * Show all variants of each displayed dependency.
     *
     * @since 7.5
     */
    @Option(option = "all-variants", description = "Show all variants of each dependency")
    @Incubating
    @Internal
    public Property<Boolean> getShowingAllVariants() {
        return showingAllVariants;
    }

    @Inject
    protected StyledTextOutputFactory getTextOutputFactory() {
        throw new UnsupportedOperationException();
    }

    @Inject
    protected VersionSelectorScheme getVersionSelectorScheme() {
        throw new UnsupportedOperationException();
    }

    @Inject
    protected VersionComparator getVersionComparator() {
        throw new UnsupportedOperationException();
    }

    @Inject
    protected VersionParser getVersionParser() {
        throw new UnsupportedOperationException();
    }

    /**
     * An injected {@link ImmutableAttributesFactory}.
     *
     * @since 4.9
     */
    @Inject
    protected ImmutableAttributesFactory getAttributesFactory() {
        throw new UnsupportedOperationException();
    }

    @TaskAction
    public void report() {
        assertValidTaskConfiguration();
        ResolvedComponentResult rootComponent = getRootComponentProperty().get();

        StyledTextOutput output = getTextOutputFactory().create(getClass());
        Set<DependencyResult> selectedDependencies = selectDependencies(rootComponent);

        if (selectedDependencies.isEmpty()) {
            output.println("No dependencies matching given input were found in " + configurationDescription);
            return;
        }
        errorHandler.renderErrors(output);
        renderSelectedDependencies(output, selectedDependencies);
        renderBuildScanHint(output);
    }

    private void renderSelectedDependencies(StyledTextOutput output, Set<DependencyResult> selectedDependencies) {
        GraphRenderer renderer = new GraphRenderer(output);
        DependencyInsightReporter reporter = new DependencyInsightReporter(getVersionSelectorScheme(), getVersionComparator(), getVersionParser());
        Collection<RenderableDependency> itemsToRender = reporter.convertToRenderableItems(selectedDependencies, isShowSinglePathToDependency());
<<<<<<< HEAD
        RootDependencyRenderer rootRenderer = new RootDependencyRenderer(this, configuration, getAttributesFactory());
        ReplaceProjectWithConfigurationNameRenderer dependenciesRenderer = new ReplaceProjectWithConfigurationNameRenderer(configuration);
=======
        RootDependencyRenderer rootRenderer = new RootDependencyRenderer(configurationAttributes, getAttributesFactory());
        ReplaceProjectWithConfigurationNameRenderer dependenciesRenderer = new ReplaceProjectWithConfigurationNameRenderer(configurationName);
>>>>>>> 6e95f468
        DependencyGraphsRenderer dependencyGraphRenderer = new DependencyGraphsRenderer(output, renderer, rootRenderer, dependenciesRenderer);
        dependencyGraphRenderer.setShowSinglePath(showSinglePathToDependency);
        dependencyGraphRenderer.render(itemsToRender);
        dependencyGraphRenderer.complete();
    }

    private void renderBuildScanHint(StyledTextOutput output) {
        output.println();
        output.text("A web-based, searchable dependency report is available by adding the ");
        output.withStyle(UserInput).format("--%s", StartParameterBuildOptions.BuildScanOption.LONG_OPTION);
        output.println(" option.");
    }

    private void assertValidTaskConfiguration() {
        if (configurationName == null) {
            throw new InvalidUserDataException("Dependency insight report cannot be generated because the input configuration was not specified. "
                + "\nIt can be specified from the command line, e.g: '" + getPath() + " --configuration someConf --dependency someDep'");
        }

        if (dependencySpec == null) {
            throw new InvalidUserDataException("Dependency insight report cannot be generated because the dependency to show was not specified."
                + "\nIt can be specified from the command line, e.g: '" + getPath() + " --dependency someDep'");
        }
    }

    private Set<DependencyResult> selectDependencies(ResolvedComponentResult rootComponent) {
        final Set<DependencyResult> selectedDependencies = new LinkedHashSet<>();
        eachDependency(rootComponent, dependencyResult -> {
            if (dependencySpec.isSatisfiedBy(dependencyResult)) {
                selectedDependencies.add(dependencyResult);
            }
        }, new HashSet<>());
        return selectedDependencies;
    }

<<<<<<< HEAD
    @SuppressWarnings("unchecked")
    private AttributeMatchDetails match(Attribute<?> actualAttribute, @Nullable Object actualValue, AttributeContainer requestedAttributes) {
        AttributesSchemaInternal schema = (AttributesSchemaInternal) getProject().getDependencies().getAttributesSchema();
        // As far as I could tell, the only schema ever mixed in using withProducer is PreferJavaRuntimeVariant
        // However, that only adds disambiguation rules, which don't apply here. So this should be sufficient:
        AttributeMatcher matcher = schema.matcher();
=======
    private void eachDependency(
        ResolvedComponentResult node,
        Action<? super DependencyResult> dependencyAction,
        Set<ResolvedComponentResult> visited
    ) {
        if (!visited.add(node)) {
            return;
        }
        for (DependencyResult d : node.getDependencies()) {
            dependencyAction.execute(d);
            if (d instanceof ResolvedDependencyResult) {
                eachDependency(((ResolvedDependencyResult) d).getSelected(), dependencyAction, visited);
            }
        }
    }

    private static AttributeMatchDetails match(Attribute<?> actualAttribute, Object actualValue, AttributeContainer requestedAttributes) {
>>>>>>> 6e95f468
        for (Attribute<?> requested : requestedAttributes.keySet()) {
            Object requestedValue = requestedAttributes.getAttribute(requested);
            if (requested.getName().equals(actualAttribute.getName())) {
                // found an attribute with the same name, but they do not necessarily have the same type
                if (requested.equals(actualAttribute)) {
                    if (Objects.equals(actualValue, requestedValue)) {
                        return new AttributeMatchDetails(MatchType.REQUESTED, requested, requestedValue);
                    }
                } else {
                    // maybe it matched through coercion
                    Object actualString = actualValue != null ? actualValue.toString() : null;
                    Object requestedString = requestedValue != null ? requestedValue.toString() : null;
                    if (Objects.equals(actualString, requestedString)) {
                        return new AttributeMatchDetails(MatchType.REQUESTED, requested, requestedValue);
                    }
                }
                // Coerce into the requested value, this is extremely hacky but it works
                if (requested.getType().isInstance(requestedValue) && actualValue instanceof String) {
                    Object coerced = new CoercingStringValueSnapshot((String) actualValue, namedObjectInstantiator)
                        .coerce(requested.getType());
                    if (coerced != null && matcher.isMatching((Attribute<Object>) requested, coerced, requestedValue)) {
                        return new AttributeMatchDetails(MatchType.DIFFERENT_VALUE, requested, requestedValue);
                    }
                }
                return new AttributeMatchDetails(MatchType.INCOMPATIBLE, requested, requestedValue);
            }
        }
        return new AttributeMatchDetails(MatchType.NOT_REQUESTED, null, null);
    }

<<<<<<< HEAD
    private static final class RootDependencyRenderer implements NodeRenderer {
        private final DependencyInsightReportTask task;
        private final Configuration configuration;
        private final ImmutableAttributesFactory attributesFactory;

        public RootDependencyRenderer(DependencyInsightReportTask task, Configuration configuration, ImmutableAttributesFactory attributesFactory) {
            this.task = task;
            this.configuration = configuration;
=======
    private enum MatchType {
        requested,
        different_value,
        not_requested
    }

    private static class RootDependencyRenderer implements NodeRenderer {
        private final AttributeContainer configurationAttributes;
        private final ImmutableAttributesFactory attributesFactory;

        public RootDependencyRenderer(AttributeContainer configurationAttributes, ImmutableAttributesFactory attributesFactory) {
            this.configurationAttributes = configurationAttributes;
>>>>>>> 6e95f468
            this.attributesFactory = attributesFactory;
        }

        @Override
        public void renderNode(StyledTextOutput out, RenderableDependency dependency, boolean alreadyRendered) {
            out.withStyle(Identifier).text(dependency.getName());
            if (StringUtils.isNotEmpty(dependency.getDescription())) {
                out.withStyle(Description).text(" (" + dependency.getDescription() + ")");
            }
            switch (dependency.getResolutionState()) {
                case FAILED:
                    out.withStyle(Failure).text(" FAILED");
                    break;
                case RESOLVED:
                case RESOLVED_CONSTRAINT:
                    break;
                case UNRESOLVED:
                    out.withStyle(Failure).text(" (n)");
                    break;
            }
            printVariantDetails(out, dependency);
            printExtraDetails(out, dependency);
        }

        private void printExtraDetails(StyledTextOutput out, RenderableDependency dependency) {
            List<Section> extraDetails = dependency.getExtraDetails();
            if (!extraDetails.isEmpty()) {
                printSections(out, extraDetails, 1);
            }
        }

        private void printSections(StyledTextOutput out, List<Section> extraDetails, int depth) {
            for (Section extraDetail : extraDetails) {
                printSection(out, extraDetail, depth);
                printSections(out, extraDetail.getChildren(), depth + 1);
            }
        }

        private void printSection(StyledTextOutput out, Section extraDetail, int depth) {
            out.println();
            String indent = StringUtils.leftPad("", 2 * depth) + (depth > 1 ? "- " : "");
            String appendix = extraDetail.getChildren().isEmpty() ? "" : ":";
            String description = StringUtils.trim(extraDetail.getDescription());
            String padding = "\n" + StringUtils.leftPad("", indent.length());
            description = description.replaceAll("(?m)(\r?\n)", padding);
            out.withStyle(Description).text(indent + description + appendix);
        }

        private void printVariantDetails(StyledTextOutput out, RenderableDependency dependency) {
            if (dependency.getResolvedVariants().isEmpty() && dependency.getAllVariants().isEmpty()) {
                return;
            }
            Set<String> selectedVariantNames = dependency.getResolvedVariants()
                .stream()
                .map(ResolvedVariantResult::getDisplayName)
                .collect(Collectors.toSet());
            if (task.getShowingAllVariants().get()) {
                out.style(Header);
                out.println();
                out.text("-------------------").println();
                out.text("Selected Variant(s)").println();
                out.text("-------------------");
                out.style(Normal);
                out.println();
<<<<<<< HEAD
            }
            for (ResolvedVariantResult variant : dependency.getResolvedVariants()) {
                printVariant(out, dependency, variant, true);
            }
            if (task.getShowingAllVariants().get()) {
                out.style(Header);
                out.text("---------------------").println();
                out.text("Unselected Variant(s)").println();
                out.text("---------------------");
                out.style(Normal);
                for (ResolvedVariantResult variant : dependency.getAllVariants()) {
                    if (selectedVariantNames.contains(variant.getDisplayName())) {
                        continue;
                    }
                    printVariant(out, dependency, variant, false);
                }
            }
        }

        private void printVariant(
            StyledTextOutput out, RenderableDependency dependency, ResolvedVariantResult variant, boolean selected
        ) {
            AttributeContainer attributes = variant.getAttributes();
            AttributeContainer requested = getRequestedAttributes(configuration, dependency);
            AttributeBuckets buckets = bucketAttributes(attributes, requested);

            out.println().style(Normal).text("  Variant ");

            // Style the name based on whether it is selected or not.
            if (selected) {
                out.style(Success);
            } else if (buckets.bothAttributes.values().stream().noneMatch(v -> v.matchType() == MatchType.INCOMPATIBLE)) {
                out.style(AlternativeSuccess);
            } else {
                out.style(Failure);
            }
            out.text(variant.getDisplayName()).style(Normal).text(":").println();
            if (!attributes.isEmpty() || !requested.isEmpty()) {
                writeAttributeBlock(out, attributes, requested, buckets, selected);
            }
        }

        private AttributeContainer getRequestedAttributes(Configuration configuration, RenderableDependency dependency) {
=======
                out.withStyle(Description).text("   variant \"" + resolvedVariant.getDisplayName() + "\"");
                AttributeContainer attributes = resolvedVariant.getAttributes();
                AttributeContainer requested = getRequestedAttributes(dependency);
                if (!attributes.isEmpty() || !requested.isEmpty()) {
                    writeAttributeBlock(out, attributes, requested);
                }
            }
        }

        private AttributeContainer getRequestedAttributes(RenderableDependency dependency) {
>>>>>>> 6e95f468
            if (dependency instanceof HasAttributes) {
                AttributeContainer dependencyAttributes = ((HasAttributes) dependency).getAttributes();
                return concat(configurationAttributes, dependencyAttributes);
            }
            return configurationAttributes;
        }

        private AttributeContainer concat(AttributeContainer configAttributes, AttributeContainer dependencyAttributes) {
            return attributesFactory.concat(
                ((AttributeContainerInternal) configAttributes).asImmutable(),
                ((AttributeContainerInternal) dependencyAttributes).asImmutable()
            );
        }

        private void writeAttributeBlock(
            StyledTextOutput out, AttributeContainer attributes, AttributeContainer requested,
            AttributeBuckets buckets, boolean selected
        ) {
            new StyledTable.Renderer().render(
                createAttributeTable(attributes, requested, buckets, selected),
                out
            );
        }

        private static final class AttributeBuckets {
            List<Attribute<?>> providedAttributes = new ArrayList<>();
            Map<Attribute<?>, AttributeMatchDetails> bothAttributes = new LinkedHashMap<>();
            List<Attribute<?>> requestedAttributes = new ArrayList<>();
        }

        private StyledTable createAttributeTable(
            AttributeContainer attributes, AttributeContainer requested, AttributeBuckets buckets, boolean selected
        ) {
            ImmutableList.Builder<String> header = ImmutableList.<String>builder()
                .add("Attribute Name", "Provided", "Requested");
            if (!selected) {
                header.add("Compatibility");
            }

            ImmutableList<StyledTable.Row> rows = buildRows(attributes, requested, buckets, selected);

            return new StyledTable(Strings.repeat(" ", 4), header.build(), rows);
        }

        private ImmutableList<StyledTable.Row> buildRows(
            AttributeContainer attributes, AttributeContainer requested, AttributeBuckets buckets, boolean selected
        ) {
            ImmutableList.Builder<StyledTable.Row> rows = ImmutableList.builder();
            for (Attribute<?> attribute : buckets.providedAttributes) {
                rows.add(createProvidedRow(attributes, selected, attribute));
            }
            for (Map.Entry<Attribute<?>, AttributeMatchDetails> entry : buckets.bothAttributes.entrySet()) {
                rows.add(createMatchBasedRow(attributes, selected, entry));
            }
            for (Attribute<?> attribute : buckets.requestedAttributes) {
                rows.add(createRequestedRow(requested, selected, attribute));
            }
            return rows.build();
        }

        private AttributeBuckets bucketAttributes(AttributeContainer attributes, AttributeContainer requested) {
            // Bucket attributes into three groups:
            // 1. Attributes that are only in the variant
            // 2. Attributes that are both in the variant and requested by the configuration
            // 3. Attributes that are only in the requested configuration
            AttributeBuckets buckets = new AttributeBuckets();
            for (Attribute<?> attribute : attributes.keySet()) {
                AttributeMatchDetails details = task.match(attribute, attributes.getAttribute(attribute), requested);
                if (details.matchType() != MatchType.NOT_REQUESTED) {
                    buckets.bothAttributes.put(attribute, details);
                } else {
                    buckets.providedAttributes.add(attribute);
                }
            }
            for (Attribute<?> attribute : requested.keySet()) {
                // If it's not in the matches, it's only in the requested attributes
                if (buckets.bothAttributes.values().stream().map(AttributeMatchDetails::requested).noneMatch(Predicate.isEqual(attribute))) {
                    buckets.requestedAttributes.add(attribute);
                }
            }
            return buckets;
        }

        private StyledTable.Row createProvidedRow(AttributeContainer attributes, boolean selected, Attribute<?> attribute) {
            Object providedValue = attributes.getAttribute(attribute);
            ImmutableList.Builder<String> text = ImmutableList.<String>builder()
                .add(
                    attribute.getName(),
                    providedValue == null ? "" : providedValue.toString(),
                    ""
                );
            if (!selected) {
                text.add("Compatible");
            }
            return new StyledTable.Row(text.build(), Info);
        }

        private StyledTable.Row createMatchBasedRow(AttributeContainer attributes, boolean selected, Map.Entry<Attribute<?>, AttributeMatchDetails> entry) {
            Object providedValue = attributes.getAttribute(entry.getKey());
            AttributeMatchDetails match = entry.getValue();
            ImmutableList.Builder<String> text = ImmutableList.<String>builder()
                .add(
                    entry.getKey().getName(),
                    providedValue == null ? "" : providedValue.toString(),
                    String.valueOf(entry.getValue().requestedValue())
                );
            StyledTextOutput.Style style;
            switch (match.matchType()) {
                case REQUESTED:
                    style = Success;
                    break;
                case DIFFERENT_VALUE:
                    style = AlternativeSuccess;
                    break;
                case NOT_REQUESTED:
                    style = Info;
                    break;
                case INCOMPATIBLE:
                    style = Failure;
                    break;
                default:
                    throw new IllegalStateException("Unknown match type: " + match.matchType());
            }
            if (!selected) {
                text.add(match.matchType() == MatchType.INCOMPATIBLE ? "Incompatible" : "Compatible");
            }
            return new StyledTable.Row(text.build(), style);
        }

        private StyledTable.Row createRequestedRow(AttributeContainer requested, boolean selected, Attribute<?> attribute) {
            Object requestedValue = requested.getAttribute(attribute);
            ImmutableList.Builder<String> text = ImmutableList.<String>builder()
                .add(
                    attribute.getName(),
                    "",
                    String.valueOf(requestedValue)
                );
            if (!selected) {
                text.add("Compatible");
            }
            return new StyledTable.Row(text.build(), Info);
        }
    }

    private static class ReplaceProjectWithConfigurationNameRenderer implements NodeRenderer {
        private final String configurationName;

        public ReplaceProjectWithConfigurationNameRenderer(String configurationName) {
            this.configurationName = configurationName;
        }

        @Override
        public void renderNode(StyledTextOutput target, RenderableDependency node, boolean alreadyRendered) {
            boolean leaf = node.getChildren().isEmpty();
            target.text(leaf ? configurationName : node.getName());
            if (node.getDescription() != null) {
                target.text(" ").withStyle(Description).text(node.getDescription());
            }
            if (alreadyRendered && !leaf) {
                target.withStyle(Info).text(" (*)");
            }
        }
    }

}<|MERGE_RESOLUTION|>--- conflicted
+++ resolved
@@ -39,10 +39,7 @@
 import org.gradle.api.internal.attributes.AttributeContainerInternal;
 import org.gradle.api.internal.attributes.AttributesSchemaInternal;
 import org.gradle.api.internal.attributes.ImmutableAttributesFactory;
-<<<<<<< HEAD
 import org.gradle.api.internal.model.NamedObjectInstantiator;
-=======
->>>>>>> 6e95f468
 import org.gradle.api.provider.Property;
 import org.gradle.api.specs.Spec;
 import org.gradle.api.tasks.Input;
@@ -73,11 +70,8 @@
 import javax.inject.Inject;
 import java.util.ArrayList;
 import java.util.Collection;
-<<<<<<< HEAD
+import java.util.HashSet;
 import java.util.LinkedHashMap;
-=======
-import java.util.HashSet;
->>>>>>> 6e95f468
 import java.util.LinkedHashSet;
 import java.util.List;
 import java.util.Map;
@@ -126,25 +120,21 @@
 @DisableCachingByDefault(because = "Produces only non-cacheable console output")
 public class DependencyInsightReportTask extends DefaultTask {
 
-<<<<<<< HEAD
     private final NamedObjectInstantiator namedObjectInstantiator;
-    private Configuration configuration;
     private Spec<DependencyResult> dependencySpec;
     private boolean showSinglePathToDependency;
     private final Property<Boolean> showingAllVariants = getProject().getObjects().property(Boolean.class);
-
-    @Inject
-    public DependencyInsightReportTask(NamedObjectInstantiator namedObjectInstantiator) {
-        this.namedObjectInstantiator = namedObjectInstantiator;
-=======
-    private Spec<DependencyResult> dependencySpec;
-    private boolean showSinglePathToDependency;
     private transient Configuration configuration;
     private final Property<ResolvedComponentResult> rootComponentProperty = getProject().getObjects().property(ResolvedComponentResult.class);
     private ResolutionErrorRenderer errorHandler;
     private String configurationName;
     private String configurationDescription;
     private AttributeContainer configurationAttributes;
+
+    @Inject
+    public DependencyInsightReportTask(NamedObjectInstantiator namedObjectInstantiator) {
+        this.namedObjectInstantiator = namedObjectInstantiator;
+    }
 
     /**
      * The root component of the dependency graph to be inspected.
@@ -165,13 +155,13 @@
             rootComponentProperty.set(result.getRootComponent());
         }
         return rootComponentProperty;
->>>>>>> 6e95f468
     }
 
     /**
      * Selects the dependency (or dependencies if multiple matches found) to show the report for.
      */
     @Internal
+    @Nullable
     public Spec<DependencyResult> getDependencySpec() {
         return dependencySpec;
     }
@@ -205,6 +195,7 @@
      * Configuration to look the dependency in
      */
     @Internal
+    @Nullable
     public Configuration getConfiguration() {
         return configuration;
     }
@@ -325,13 +316,8 @@
         GraphRenderer renderer = new GraphRenderer(output);
         DependencyInsightReporter reporter = new DependencyInsightReporter(getVersionSelectorScheme(), getVersionComparator(), getVersionParser());
         Collection<RenderableDependency> itemsToRender = reporter.convertToRenderableItems(selectedDependencies, isShowSinglePathToDependency());
-<<<<<<< HEAD
-        RootDependencyRenderer rootRenderer = new RootDependencyRenderer(this, configuration, getAttributesFactory());
-        ReplaceProjectWithConfigurationNameRenderer dependenciesRenderer = new ReplaceProjectWithConfigurationNameRenderer(configuration);
-=======
-        RootDependencyRenderer rootRenderer = new RootDependencyRenderer(configurationAttributes, getAttributesFactory());
+        RootDependencyRenderer rootRenderer = new RootDependencyRenderer(this, configurationAttributes, getAttributesFactory());
         ReplaceProjectWithConfigurationNameRenderer dependenciesRenderer = new ReplaceProjectWithConfigurationNameRenderer(configurationName);
->>>>>>> 6e95f468
         DependencyGraphsRenderer dependencyGraphRenderer = new DependencyGraphsRenderer(output, renderer, rootRenderer, dependenciesRenderer);
         dependencyGraphRenderer.setShowSinglePath(showSinglePathToDependency);
         dependencyGraphRenderer.render(itemsToRender);
@@ -367,14 +353,6 @@
         return selectedDependencies;
     }
 
-<<<<<<< HEAD
-    @SuppressWarnings("unchecked")
-    private AttributeMatchDetails match(Attribute<?> actualAttribute, @Nullable Object actualValue, AttributeContainer requestedAttributes) {
-        AttributesSchemaInternal schema = (AttributesSchemaInternal) getProject().getDependencies().getAttributesSchema();
-        // As far as I could tell, the only schema ever mixed in using withProducer is PreferJavaRuntimeVariant
-        // However, that only adds disambiguation rules, which don't apply here. So this should be sufficient:
-        AttributeMatcher matcher = schema.matcher();
-=======
     private void eachDependency(
         ResolvedComponentResult node,
         Action<? super DependencyResult> dependencyAction,
@@ -391,8 +369,12 @@
         }
     }
 
-    private static AttributeMatchDetails match(Attribute<?> actualAttribute, Object actualValue, AttributeContainer requestedAttributes) {
->>>>>>> 6e95f468
+    @SuppressWarnings("unchecked")
+    private AttributeMatchDetails match(Attribute<?> actualAttribute, @Nullable Object actualValue, AttributeContainer requestedAttributes) {
+        AttributesSchemaInternal schema = (AttributesSchemaInternal) getProject().getDependencies().getAttributesSchema();
+        // As far as I could tell, the only schema ever mixed in using withProducer is PreferJavaRuntimeVariant
+        // However, that only adds disambiguation rules, which don't apply here. So this should be sufficient:
+        AttributeMatcher matcher = schema.matcher();
         for (Attribute<?> requested : requestedAttributes.keySet()) {
             Object requestedValue = requestedAttributes.getAttribute(requested);
             if (requested.getName().equals(actualAttribute.getName())) {
@@ -423,29 +405,14 @@
         return new AttributeMatchDetails(MatchType.NOT_REQUESTED, null, null);
     }
 
-<<<<<<< HEAD
     private static final class RootDependencyRenderer implements NodeRenderer {
         private final DependencyInsightReportTask task;
-        private final Configuration configuration;
-        private final ImmutableAttributesFactory attributesFactory;
-
-        public RootDependencyRenderer(DependencyInsightReportTask task, Configuration configuration, ImmutableAttributesFactory attributesFactory) {
-            this.task = task;
-            this.configuration = configuration;
-=======
-    private enum MatchType {
-        requested,
-        different_value,
-        not_requested
-    }
-
-    private static class RootDependencyRenderer implements NodeRenderer {
         private final AttributeContainer configurationAttributes;
         private final ImmutableAttributesFactory attributesFactory;
 
-        public RootDependencyRenderer(AttributeContainer configurationAttributes, ImmutableAttributesFactory attributesFactory) {
+        public RootDependencyRenderer(DependencyInsightReportTask task, AttributeContainer configurationAttributes, ImmutableAttributesFactory attributesFactory) {
+            this.task = task;
             this.configurationAttributes = configurationAttributes;
->>>>>>> 6e95f468
             this.attributesFactory = attributesFactory;
         }
 
@@ -510,7 +477,6 @@
                 out.text("-------------------");
                 out.style(Normal);
                 out.println();
-<<<<<<< HEAD
             }
             for (ResolvedVariantResult variant : dependency.getResolvedVariants()) {
                 printVariant(out, dependency, variant, true);
@@ -534,7 +500,7 @@
             StyledTextOutput out, RenderableDependency dependency, ResolvedVariantResult variant, boolean selected
         ) {
             AttributeContainer attributes = variant.getAttributes();
-            AttributeContainer requested = getRequestedAttributes(configuration, dependency);
+            AttributeContainer requested = getRequestedAttributes(dependency);
             AttributeBuckets buckets = bucketAttributes(attributes, requested);
 
             out.println().style(Normal).text("  Variant ");
@@ -553,19 +519,7 @@
             }
         }
 
-        private AttributeContainer getRequestedAttributes(Configuration configuration, RenderableDependency dependency) {
-=======
-                out.withStyle(Description).text("   variant \"" + resolvedVariant.getDisplayName() + "\"");
-                AttributeContainer attributes = resolvedVariant.getAttributes();
-                AttributeContainer requested = getRequestedAttributes(dependency);
-                if (!attributes.isEmpty() || !requested.isEmpty()) {
-                    writeAttributeBlock(out, attributes, requested);
-                }
-            }
-        }
-
         private AttributeContainer getRequestedAttributes(RenderableDependency dependency) {
->>>>>>> 6e95f468
             if (dependency instanceof HasAttributes) {
                 AttributeContainer dependencyAttributes = ((HasAttributes) dependency).getAttributes();
                 return concat(configurationAttributes, dependencyAttributes);
